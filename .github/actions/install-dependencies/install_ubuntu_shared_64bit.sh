--- conflicted
+++ resolved
@@ -1,11 +1,9 @@
 #!/usr/bin/env bash
 
-<<<<<<< HEAD
 set -e
 set -x
-=======
+
 . /etc/os-release
->>>>>>> 91ab126e
 
 sudo apt update
 
@@ -34,9 +32,22 @@
 	libzeroc-ice-dev \
 	zsync \
 	appstream \
-<<<<<<< HEAD
 	libpoco-dev \
 	libsqlite3-dev
+
+# The package was initially called libqt6svg6-dev.
+# Choose correct name based on the Ubuntu version.
+if [[ $VERSION_ID = "22.04" ]]
+then
+	# libgl-dev is required in order for GUI-related components to be found by CMake.
+	# qt6-l10n-tools and qt6-tools-dev-tools are required in order for LinguistTools to be found by CMake.
+	sudo apt -y install libgl-dev \
+						libqt6svg6-dev \
+						qt6-l10n-tools \
+						qt6-tools-dev-tools
+else
+	sudo apt -y install qt6-svg-dev
+fi
 
 # MySQL and PostgreSQL are pre-installed on GitHub-hosted runners. More info about the default setup can be found at
 # - https://github.com/actions/virtual-environments/blob/main/images/linux/Ubuntu1804-Readme.md#databases
@@ -62,21 +73,4 @@
 
 echo "CREATE DATABASE mumble_test_db; "\
 	"CREATE USER mumble_test_user ENCRYPTED PASSWORD 'MumbleTestPassword'; "\
-	"GRANT ALL PRIVILEGES ON DATABASE mumble_test_db TO mumble_test_user;" | sudo -u postgres psql
-=======
-	libpoco-dev
-
-# The package was initially called libqt6svg6-dev.
-# Choose correct name based on the Ubuntu version.
-if [[ $VERSION_ID = "22.04" ]]
-then
-	# libgl-dev is required in order for GUI-related components to be found by CMake.
-	# qt6-l10n-tools and qt6-tools-dev-tools are required in order for LinguistTools to be found by CMake.
-	sudo apt -y install libgl-dev \
-						libqt6svg6-dev \
-						qt6-l10n-tools \
-						qt6-tools-dev-tools
-else
-	sudo apt -y install qt6-svg-dev
-fi
->>>>>>> 91ab126e
+	"ALTER DATABASE mumble_test_db OWNER TO mumble_test_user;" | sudo -u postgres psql