--- conflicted
+++ resolved
@@ -3,14 +3,7 @@
 // that can be found in the LICENSE file at the root of the
 // Mumble source tree or at <https://www.mumble.info/LICENSE>.
 
-<<<<<<< HEAD
-#ifdef USE_DBUS
-#	include "DBus.h"
-#endif
-
 #include "DBWrapper.h"
-=======
->>>>>>> 91ab126e
 #include "EnvUtils.h"
 #include "License.h"
 #include "LogEmitter.h"
@@ -612,46 +605,6 @@
 			meta->dbWrapper.clearAllServerLogs();
 		}
 
-<<<<<<< HEAD
-#ifdef USE_DBUS
-		MurmurDBus::registerTypes();
-
-		if (!Meta::mp.qsDBus.isEmpty()) {
-			if (Meta::mp.qsDBus == "session")
-				MurmurDBus::qdbc = new QDBusConnection(QDBusConnection::sessionBus());
-			else if (Meta::mp.qsDBus == "system")
-				MurmurDBus::qdbc = new QDBusConnection(QDBusConnection::systemBus());
-			else {
-				// QtDBus is not quite finished yet.
-				qWarning("Warning: Peer-to-peer session support is currently nonworking.");
-				MurmurDBus::qdbc = new QDBusConnection(QDBusConnection::connectToBus(Meta::mp.qsDBus, "mainbus"));
-				if (!MurmurDBus::qdbc->isConnected()) {
-					QDBusServer *qdbs = new QDBusServer(Meta::mp.qsDBus, &a);
-					qWarning("%s", qPrintable(qdbs->lastError().name()));
-					qWarning("%d", qdbs->isConnected());
-					qWarning("%s", qPrintable(qdbs->address()));
-					MurmurDBus::qdbc = new QDBusConnection(QDBusConnection::connectToBus(Meta::mp.qsDBus, "mainbus"));
-				}
-			}
-			if (!MurmurDBus::qdbc->isConnected()) {
-				qWarning("Failed to connect to D-Bus %s", qPrintable(Meta::mp.qsDBus));
-			} else {
-				new MetaDBus(meta);
-				if (MurmurDBus::qdbc->isConnected()) {
-					if (!MurmurDBus::qdbc->registerObject("/", meta)
-						|| !MurmurDBus::qdbc->registerService(Meta::mp.qsDBusService)) {
-						QDBusError e = MurmurDBus::qdbc->lastError();
-						qWarning("Failed to register on DBus: %s %s", qPrintable(e.name()), qPrintable(e.message()));
-					} else {
-						qWarning("DBus registration succeeded");
-					}
-				}
-			}
-		}
-#endif
-
-=======
->>>>>>> 91ab126e
 #ifdef USE_ICE
 		IceStart();
 #endif
