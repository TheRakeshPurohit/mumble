--- conflicted
+++ resolved
@@ -85,14 +85,9 @@
 }
 
 
-<<<<<<< HEAD
 Server::Server(unsigned int snum, const ::mumble::db::ConnectionParameter &connectionParam, QObject *p)
 	: QThread(p), m_dbWrapper(connectionParam) {
-	tracy::SetThreadName("Main");
-=======
-Server::Server(int snum, QObject *p) : QThread(p) {
 	tracy::SetThreadName("mumble-server");
->>>>>>> 91ab126e
 
 	bValid     = true;
 	iServerNum = snum;
@@ -336,48 +331,8 @@
 }
 
 void Server::readParams() {
-<<<<<<< HEAD
-	qsPassword                         = Meta::mp.qsPassword;
-	usPort                             = static_cast< unsigned short >(Meta::mp.usPort + iServerNum);
-	iTimeout                           = Meta::mp.iTimeout;
-	iMaxBandwidth                      = Meta::mp.iMaxBandwidth;
-	iMaxUsers                          = Meta::mp.iMaxUsers;
-	iMaxUsersPerChannel                = Meta::mp.iMaxUsersPerChannel;
-	iMaxTextMessageLength              = Meta::mp.iMaxTextMessageLength;
-	iMaxImageMessageLength             = Meta::mp.iMaxImageMessageLength;
-	bAllowHTML                         = Meta::mp.bAllowHTML;
-	iDefaultChan                       = Meta::mp.iDefaultChan;
-	bRememberChan                      = Meta::mp.bRememberChan;
-	iRememberChanDuration              = Meta::mp.iRememberChanDuration;
-	qsWelcomeText                      = Meta::mp.qsWelcomeText;
-	qsWelcomeTextFile                  = Meta::mp.qsWelcomeTextFile;
-	qlBind                             = Meta::mp.qlBind;
-	qsRegName                          = Meta::mp.qsRegName;
-	qsRegPassword                      = Meta::mp.qsRegPassword;
-	qsRegHost                          = Meta::mp.qsRegHost;
-	qsRegLocation                      = Meta::mp.qsRegLocation;
-	qurlRegWeb                         = Meta::mp.qurlRegWeb;
-	bBonjour                           = Meta::mp.bBonjour;
-	bAllowPing                         = Meta::mp.bAllowPing;
-	allowRecording                     = Meta::mp.allowRecording;
-	bCertRequired                      = Meta::mp.bCertRequired;
-	bForceExternalAuth                 = Meta::mp.bForceExternalAuth;
-	qrUserName                         = Meta::mp.qrUserName;
-	qrChannelName                      = Meta::mp.qrChannelName;
-	iMessageLimit                      = Meta::mp.iMessageLimit;
-	iMessageBurst                      = Meta::mp.iMessageBurst;
-	iPluginMessageLimit                = Meta::mp.iPluginMessageLimit;
-	iPluginMessageBurst                = Meta::mp.iPluginMessageBurst;
-	broadcastListenerVolumeAdjustments = Meta::mp.broadcastListenerVolumeAdjustments;
-	m_suggestVersion                   = Meta::mp.m_suggestVersion;
-	m_suggestPositional                = Meta::mp.suggestPositional;
-	m_suggestPushToTalk                = Meta::mp.suggestPushToTalk;
-	iOpusThreshold                     = Meta::mp.iOpusThreshold;
-	iChannelNestingLimit               = Meta::mp.iChannelNestingLimit;
-	iChannelCountLimit                 = Meta::mp.iChannelCountLimit;
-=======
 	qsPassword                         = Meta::mp->qsPassword;
-	usPort                             = static_cast< unsigned short >(Meta::mp->usPort + iServerNum - 1);
+	usPort                             = static_cast< unsigned short >(Meta::mp->usPort + iServerNum);
 	iTimeout                           = Meta::mp->iTimeout;
 	iMaxBandwidth                      = Meta::mp->iMaxBandwidth;
 	iMaxUsers                          = Meta::mp->iMaxUsers;
@@ -410,12 +365,11 @@
 	iPluginMessageBurst                = Meta::mp->iPluginMessageBurst;
 	broadcastListenerVolumeAdjustments = Meta::mp->broadcastListenerVolumeAdjustments;
 	m_suggestVersion                   = Meta::mp->m_suggestVersion;
-	qvSuggestPositional                = Meta::mp->qvSuggestPositional;
-	qvSuggestPushToTalk                = Meta::mp->qvSuggestPushToTalk;
+	m_suggestPositional                = Meta::mp->suggestPositional;
+	m_suggestPushToTalk                = Meta::mp->suggestPushToTalk;
 	iOpusThreshold                     = Meta::mp->iOpusThreshold;
 	iChannelNestingLimit               = Meta::mp->iChannelNestingLimit;
 	iChannelCountLimit                 = Meta::mp->iChannelCountLimit;
->>>>>>> 91ab126e
 
 	QString qsHost;
 	m_dbWrapper.getConfigurationTo(iServerNum, "host", qsHost);
@@ -498,29 +452,19 @@
 
 	m_dbWrapper.getConfigurationTo(iServerNum, "suggestpositional", m_suggestPositional);
 	m_dbWrapper.getConfigurationTo(iServerNum, "suggestpushtotalk", m_suggestPushToTalk);
+	m_dbWrapper.getConfigurationTo(iServerNum, "rollingStatsWindow", rollingStatsWindow);
 
 	m_dbWrapper.getConfigurationTo(iServerNum, "opusthreshold", iOpusThreshold);
 
-<<<<<<< HEAD
 	m_dbWrapper.getConfigurationTo(iServerNum, "channelnestinglimit", iChannelNestingLimit);
 	m_dbWrapper.getConfigurationTo(iServerNum, "channelcountlimit", iChannelCountLimit);
 
 	QString regex = qrUserName.pattern();
 	m_dbWrapper.getConfigurationTo(iServerNum, "username", regex);
-	qrUserName = QRegExp(regex);
+	qrUserName = QRegularExpression(QRegularExpression::anchoredPattern(std::move(regex)));
 	regex      = qrChannelName.pattern();
 	m_dbWrapper.getConfigurationTo(iServerNum, "channelname", regex);
-	qrChannelName = QRegExp(std::move(regex));
-=======
-	iChannelNestingLimit = getConf("channelnestinglimit", iChannelNestingLimit).toInt();
-	iChannelCountLimit   = getConf("channelcountlimit", iChannelCountLimit).toInt();
-	rollingStatsWindow   = getConf("rollingStatsWindow", rollingStatsWindow).toUInt();
-
-	qrUserName =
-		decltype(qrUserName)(QRegularExpression::anchoredPattern(getConf("username", qrUserName.pattern()).toString()));
-	qrChannelName = decltype(qrChannelName)(
-		QRegularExpression::anchoredPattern(getConf("channelname", qrChannelName.pattern()).toString()));
->>>>>>> 91ab126e
+	qrChannelName = QRegularExpression(QRegularExpression::anchoredPattern(std::move(regex)));
 
 	m_dbWrapper.getConfigurationTo(iServerNum, "messagelimit", iMessageLimit);
 	if (iMessageLimit < 1) { // Prevent disabling messages entirely
@@ -657,19 +601,13 @@
 	else if (key == "suggestversion")
 		m_suggestVersion = !v.isNull() ? Version::fromConfig(v) : Meta::mp->m_suggestVersion;
 	else if (key == "suggestpositional")
-<<<<<<< HEAD
 		m_suggestPositional =
 			!v.isNull() ? (v.isEmpty() ? boost::none : boost::optional< bool >(v.compare("true", Qt::CaseInsensitive)))
-						: Meta::mp.suggestPositional;
+						: Meta::mp->suggestPositional;
 	else if (key == "suggestpushtotalk")
 		m_suggestPushToTalk =
 			!v.isNull() ? (v.isEmpty() ? boost::none : boost::optional< bool >(v.compare("true", Qt::CaseInsensitive)))
-						: Meta::mp.suggestPushToTalk;
-=======
-		qvSuggestPositional = !v.isNull() ? (v.isEmpty() ? QVariant() : v) : Meta::mp->qvSuggestPositional;
-	else if (key == "suggestpushtotalk")
-		qvSuggestPushToTalk = !v.isNull() ? (v.isEmpty() ? QVariant() : v) : Meta::mp->qvSuggestPushToTalk;
->>>>>>> 91ab126e
+						: Meta::mp->suggestPushToTalk;
 	else if (key == "opusthreshold")
 		iOpusThreshold = (i >= 0 && !v.isNull()) ? qBound(0, i, 100) : Meta::mp->iOpusThreshold;
 	else if (key == "channelnestinglimit")
@@ -1425,7 +1363,7 @@
 }
 
 void Server::log(const QString &msg) const {
-	if (Meta::mp.iLogDays >= 0) {
+	if (Meta::mp->iLogDays >= 0) {
 		// New philosophy is that DB access can't be considered const, but old code requires this function
 		// to be const. Thus, we require a const_cast here.
 		const_cast< DBWrapper & >(m_dbWrapper).logMessage(iServerNum, msg.toStdString());
@@ -2615,13 +2553,13 @@
 						// Password matched
 						userID = knownUserID;
 
-						if (!Meta::mp.legacyPasswordHash) {
+						if (!Meta::mp->legacyPasswordHash) {
 							// Upgrade this user account to the newer hashing system
 							QMap< int, QString > properties;
 							properties.insert(static_cast< int >(::mumble::server::db::UserProperty::Password),
 											  password);
 							properties.insert(static_cast< int >(::mumble::server::db::UserProperty::kdfIterations),
-											  QString::number(Meta::mp.kdfIterations));
+											  QString::number(Meta::mp->kdfIterations));
 
 							if (!setUserProperties(userID, properties)) {
 								qWarning("Failed to upgrade user account to PBKDF2 hash -> rejecting login");
@@ -2641,7 +2579,7 @@
 						// Password matched
 						userID = knownUserID;
 
-						if (Meta::mp.legacyPasswordHash) {
+						if (Meta::mp->legacyPasswordHash) {
 							// Downgrade to old SHA1 password hash
 							QMap< int, QString > properties;
 							properties.insert(static_cast< int >(::mumble::server::db::UserProperty::Password),
@@ -2651,13 +2589,13 @@
 								qWarning("Failed to downgrade user account to legacy hash -> rejecting login");
 								return AUTHENTICATION_FAILED;
 							}
-						} else if (static_cast< int >(userData.password.kdfIterations) != Meta::mp.kdfIterations) {
+						} else if (static_cast< int >(userData.password.kdfIterations) != Meta::mp->kdfIterations) {
 							// User's kdfIterations doesn't match the global setting -> update it
 							QMap< int, QString > properties;
 							properties.insert(static_cast< int >(::mumble::server::db::UserProperty::Password),
 											  password);
 							properties.insert(static_cast< int >(::mumble::server::db::UserProperty::kdfIterations),
-											  QString::number(Meta::mp.kdfIterations));
+											  QString::number(Meta::mp->kdfIterations));
 
 							if (!setUserProperties(userID, properties)) {
 								qWarning("Failed to update user PBKDF2 to new iteration count -> rejecting login");
