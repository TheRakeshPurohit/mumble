// Copyright The Mumble Developers. All rights reserved.
// Use of this source code is governed by a BSD-style license
// that can be found in the LICENSE file at the root of the
// Mumble source tree or at <https://www.mumble.info/LICENSE>.

#ifndef MUMBLE_QTUTILS_H_
#define MUMBLE_QTUTILS_H_

#include <QCryptographicHash>
#include <QString>
#include <QStringList>

#include <filesystem>

#include <memory>

class QObject;

namespace Mumble {
namespace QtUtils {

	/**
	 * A deleter function to be used for QObjects that must not be deleted using
	 * delete directly but rather by calling deleteLater() on them (and thus letting
	 * Qt perform the actual deletion).
	 *
	 * This function is intended to be used in smart-pointers holding QObjects.
	 */
	void deleteQObject(QObject *object);

	QString decode_utf8_qssl_string(const QString &input);

	/**
	 * Applies decode_utf8_qssl_string on the first element in the
	 * given list. If the list is empty an empty String is returned.
	 */
	QString decode_first_utf8_qssl_string(const QStringList &list);

	/**
<<<<<<< HEAD
	 * A wrapper around a QString object that ensures all comparisons and hashes are performed
	 * in a case-insensitive manner.
	 */
	class CaseInsensitiveQString {
	public:
		CaseInsensitiveQString()  = default;
		~CaseInsensitiveQString() = default;

		CaseInsensitiveQString(const CaseInsensitiveQString &) = default;
		CaseInsensitiveQString(CaseInsensitiveQString &&)      = default;
		CaseInsensitiveQString &operator=(const CaseInsensitiveQString &) = default;
		CaseInsensitiveQString &operator=(CaseInsensitiveQString &&) = default;

		CaseInsensitiveQString(const QString &str);
		CaseInsensitiveQString(QString &&str);
		CaseInsensitiveQString &operator=(const QString &str);
		CaseInsensitiveQString &operator=(QString &&str);

		operator const QString &() const;
		operator QString &();

		friend bool operator==(const QString &lhs, const CaseInsensitiveQString &rhs);
		friend bool operator==(const CaseInsensitiveQString &lhs, const CaseInsensitiveQString &rhs);
		friend bool operator==(const CaseInsensitiveQString &lhs, const QString &rhs);
		friend bool operator!=(const QString &lhs, const CaseInsensitiveQString &rhs);
		friend bool operator!=(const CaseInsensitiveQString &lhs, const CaseInsensitiveQString &rhs);
		friend bool operator!=(const CaseInsensitiveQString &lhs, const QString &rhs);
		friend bool operator<(const QString &lhs, const CaseInsensitiveQString &rhs);
		friend bool operator<(const CaseInsensitiveQString &lhs, const CaseInsensitiveQString &rhs);
		friend bool operator<(const CaseInsensitiveQString &lhs, const QString &rhs);
		friend bool operator<=(const QString &lhs, const CaseInsensitiveQString &rhs);
		friend bool operator<=(const CaseInsensitiveQString &lhs, const CaseInsensitiveQString &rhs);
		friend bool operator<=(const CaseInsensitiveQString &lhs, const QString &rhs);
		friend bool operator>(const QString &lhs, const CaseInsensitiveQString &rhs);
		friend bool operator>(const CaseInsensitiveQString &lhs, const CaseInsensitiveQString &rhs);
		friend bool operator>(const CaseInsensitiveQString &lhs, const QString &rhs);
		friend bool operator>=(const QString &lhs, const CaseInsensitiveQString &rhs);
		friend bool operator>=(const CaseInsensitiveQString &lhs, const CaseInsensitiveQString &rhs);
		friend bool operator>=(const CaseInsensitiveQString &lhs, const QString &rhs);

	private:
		QString m_str;
	};
=======
	 * Creates a platform agnostic path from a QString
	 */
	std::filesystem::path qstring_to_path(const QString &input);
>>>>>>> 91ab126e

} // namespace QtUtils
} // namespace Mumble

uint qHash(const Mumble::QtUtils::CaseInsensitiveQString &str, uint seed = 0);

template< typename T > using qt_unique_ptr = std::unique_ptr< T, decltype(&Mumble::QtUtils::deleteQObject) >;

/// Creates a new unique_ptr with custom deleter for any given QObject*
template< typename T, typename... Args > qt_unique_ptr< T > make_qt_unique(Args &&... args) {
	static_assert(std::is_base_of< QObject, T >::value, "");

	return qt_unique_ptr< T >{ new T(std::forward< Args >(args)...), Mumble::QtUtils::deleteQObject };
}

// For backwards compatibility we have to keep these functions in the global namespace
inline QString u8(const ::std::string &str) {
	return QString::fromUtf8(str.data(), static_cast< int >(str.length()));
}

inline QString u8(const ::std::wstring &str) {
	return QString::fromStdWString(str);
}

inline ::std::string u8(const QString &str) {
	const QByteArray &qba = str.toUtf8();
	return ::std::string(qba.constData(), static_cast< std::size_t >(qba.length()));
}

inline QByteArray blob(const ::std::string &str) {
	return QByteArray(str.data(), static_cast< int >(str.length()));
}

inline ::std::string blob(const QByteArray &str) {
	return ::std::string(str.constData(), static_cast< std::size_t >(str.length()));
}

inline QByteArray sha1(const QByteArray &blob) {
	return QCryptographicHash::hash(blob, QCryptographicHash::Sha1);
}

inline QByteArray sha1(const QString &str) {
	return QCryptographicHash::hash(str.toUtf8(), QCryptographicHash::Sha1);
}

#endif // MUMBLE_QTUTILS_H_<|MERGE_RESOLUTION|>--- conflicted
+++ resolved
@@ -11,8 +11,8 @@
 #include <QStringList>
 
 #include <filesystem>
-
 #include <memory>
+#include <type_traits>
 
 class QObject;
 
@@ -37,7 +37,6 @@
 	QString decode_first_utf8_qssl_string(const QStringList &list);
 
 	/**
-<<<<<<< HEAD
 	 * A wrapper around a QString object that ensures all comparisons and hashes are performed
 	 * in a case-insensitive manner.
 	 */
@@ -81,16 +80,19 @@
 	private:
 		QString m_str;
 	};
-=======
+
+	/**
 	 * Creates a platform agnostic path from a QString
 	 */
 	std::filesystem::path qstring_to_path(const QString &input);
->>>>>>> 91ab126e
 
 } // namespace QtUtils
 } // namespace Mumble
 
-uint qHash(const Mumble::QtUtils::CaseInsensitiveQString &str, uint seed = 0);
+inline std::size_t qHash(const Mumble::QtUtils::CaseInsensitiveQString &str, std::size_t seed = 0) {
+	const QString &lower = static_cast< const QString & >(str).toLower();
+	return static_cast< std::size_t (*)(const QString &, std::size_t) >(&qHash)(lower, seed);
+}
 
 template< typename T > using qt_unique_ptr = std::unique_ptr< T, decltype(&Mumble::QtUtils::deleteQObject) >;
 
