# Copyright The Mumble Developers. All rights reserved.
# Use of this source code is governed by a BSD-style license
# that can be found in the LICENSE file at the root of the
# Mumble source tree or at <https://www.mumble.info/LICENSE>.

variables:
  MUMBLE_ENVIRONMENT_STORE: '$(Agent.ToolsDirectory)/MumbleBuild'
  MUMBLE_ENVIRONMENT_SOURCE: 'https://github.com/mumble-voip/vcpkg/releases/download/2024-05/'
  MUMBLE_ENVIRONMENT_PATH: '$(MUMBLE_ENVIRONMENT_STORE)/$(MUMBLE_ENVIRONMENT_VERSION)'
  MUMBLE_ENVIRONMENT_TOOLCHAIN: '$(MUMBLE_ENVIRONMENT_PATH)/scripts/buildsystems/vcpkg.cmake'
  MUMBLE_SOURCE_COMMIT: '$(Build.SourceVersion)'
  MUMBLE_SOURCE_REPOSITORY: '$(Build.SourcesDirectory)'
  MUMBLE_BUILD_DIRECTORY: '$(Build.BinariesDirectory)'
  # We set this to an empty String explicitly as the variable is not set for PR builds but it is required
  # to be an empty String in that case. That's why we have to set it here. For Nightly builds the
  # variable is set on Azure itself.
  BUILD_NUMBER_TOKEN: ''

jobs:
  - job: Windows_x64
    workspace:
      clean: all
    timeoutInMinutes: 90
    pool:
      vmImage: 'windows-2022'
    variables:
<<<<<<< HEAD
      MUMBLE_ENVIRONMENT_VERSION: 'mumble_env.x64-windows-static-md-release.2024-05-19.5eaf0d45f'
=======
      MUMBLE_ENVIRONMENT_VERSION: 'mumble_env.x64-windows-static-md-release.2024-07-22.9ad0398d8'
>>>>>>> 91ab126e
      MUMBLE_ENVIRONMENT_TRIPLET: 'x64-windows-static-md-release'
    steps:
    - template: steps_windows.yml
      parameters:
        arch: 'x64'

  - job: Linux
    workspace:
      clean: all
    pool:
      vmImage: 'ubuntu-22.04'
    steps:
    - template: steps_linux.yml

  - job: macOS
    workspace:
      clean: all
    pool:
      vmImage: 'macOS-14'
    variables:
<<<<<<< HEAD
      MUMBLE_ENVIRONMENT_VERSION: 'mumble_env.x64-osx-release.2024-05-19.5eaf0d45f'
=======
      MUMBLE_ENVIRONMENT_VERSION: 'mumble_env.x64-osx-release.2024-08-17.9ad0398d8'
>>>>>>> 91ab126e
      MUMBLE_ENVIRONMENT_TRIPLET: 'x64-osx-release'
    steps:
    - template: steps_macos.yml
      parameters:
        installEnvironment: true

  - job: Translations
    pool:
      vmImage: 'ubuntu-latest'
    steps:
    - script: .ci/azure-pipelines/install-environment_linux_translations.bash
      displayName: 'Install Qt tools'
    - script: .ci/azure-pipelines/assertNoTranslationChanges.sh
      displayName: 'Checking for translation changes'

  - job: Docs
    pool:
      vmImage: 'ubuntu-latest'
    steps:
    - checkout: self
      submodules: false
      fetchDepth: 1
    - script: .ci/azure-pipelines/checkDocs.bash
      displayName: 'Check documentation'<|MERGE_RESOLUTION|>--- conflicted
+++ resolved
@@ -5,7 +5,7 @@
 
 variables:
   MUMBLE_ENVIRONMENT_STORE: '$(Agent.ToolsDirectory)/MumbleBuild'
-  MUMBLE_ENVIRONMENT_SOURCE: 'https://github.com/mumble-voip/vcpkg/releases/download/2024-05/'
+  MUMBLE_ENVIRONMENT_SOURCE: 'https://github.com/mumble-voip/vcpkg/releases/download/2025-02/'
   MUMBLE_ENVIRONMENT_PATH: '$(MUMBLE_ENVIRONMENT_STORE)/$(MUMBLE_ENVIRONMENT_VERSION)'
   MUMBLE_ENVIRONMENT_TOOLCHAIN: '$(MUMBLE_ENVIRONMENT_PATH)/scripts/buildsystems/vcpkg.cmake'
   MUMBLE_SOURCE_COMMIT: '$(Build.SourceVersion)'
@@ -24,12 +24,8 @@
     pool:
       vmImage: 'windows-2022'
     variables:
-<<<<<<< HEAD
-      MUMBLE_ENVIRONMENT_VERSION: 'mumble_env.x64-windows-static-md-release.2024-05-19.5eaf0d45f'
-=======
-      MUMBLE_ENVIRONMENT_VERSION: 'mumble_env.x64-windows-static-md-release.2024-07-22.9ad0398d8'
->>>>>>> 91ab126e
-      MUMBLE_ENVIRONMENT_TRIPLET: 'x64-windows-static-md-release'
+      MUMBLE_ENVIRONMENT_VERSION: 'mumble_env.x64-windows-static-md.2025-02-08.4d858462ac'
+      MUMBLE_ENVIRONMENT_TRIPLET: 'x64-windows-static-md'
     steps:
     - template: steps_windows.yml
       parameters:
@@ -39,7 +35,7 @@
     workspace:
       clean: all
     pool:
-      vmImage: 'ubuntu-22.04'
+      vmImage: 'ubuntu-24.04'
     steps:
     - template: steps_linux.yml
 
@@ -49,12 +45,8 @@
     pool:
       vmImage: 'macOS-14'
     variables:
-<<<<<<< HEAD
-      MUMBLE_ENVIRONMENT_VERSION: 'mumble_env.x64-osx-release.2024-05-19.5eaf0d45f'
-=======
-      MUMBLE_ENVIRONMENT_VERSION: 'mumble_env.x64-osx-release.2024-08-17.9ad0398d8'
->>>>>>> 91ab126e
-      MUMBLE_ENVIRONMENT_TRIPLET: 'x64-osx-release'
+      MUMBLE_ENVIRONMENT_VERSION: 'mumble_env.x64-osx.2025-02-08.4d858462ac'
+      MUMBLE_ENVIRONMENT_TRIPLET: 'x64-osx'
     steps:
     - template: steps_macos.yml
       parameters:
